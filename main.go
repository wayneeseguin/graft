--- conflicted
+++ resolved
@@ -12,11 +12,7 @@
 )
 
 // Current version of spruce
-<<<<<<< HEAD
 var VERSION = "0.8.0" // SED MARKER FOR AUTO VERSION BUMPING
-=======
-var VERSION = "0.7.1" // SED MARKER FOR AUTO VERSION BUMPING
->>>>>>> 532ab568
 
 var printfStdOut = func(format string, args ...interface{}) {
 	fmt.Fprintf(os.Stdout, format, args...)
